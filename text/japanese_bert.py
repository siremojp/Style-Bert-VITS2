import torch
from transformers import AutoTokenizer, AutoModelForMaskedLM
import sys

BERT = "./bert/bert-large-japanese-v2"

tokenizer = AutoTokenizer.from_pretrained(BERT)
# bert-large model has 25 hidden layers.You can decide which layer to use by setting this variable to a specific value
# default value is 3(untested)
BERT_LAYER = 3

models = dict()


def get_bert_feature(text, word2ph, device=None):
    if (
        sys.platform == "darwin"
        and torch.backends.mps.is_available()
        and device == "cpu"
    ):
        device = "mps"
    if not device:
        device = "cuda"
<<<<<<< HEAD
    if device not in models.keys():
        models[device] = AutoModelForMaskedLM.from_pretrained(
            "./bert/bert-base-japanese-v3"
        ).to(device)
=======
    model = AutoModelForMaskedLM.from_pretrained(BERT).to(device)
>>>>>>> 43267b3f
    with torch.no_grad():
        inputs = tokenizer(text, return_tensors="pt")
        for i in inputs:
            inputs[i] = inputs[i].to(device)
<<<<<<< HEAD
        res = models[device](**inputs, output_hidden_states=True)
        res = torch.cat(res["hidden_states"][-3:-2], -1)[0].cpu()
=======
        res = model(**inputs, output_hidden_states=True)
        res = res["hidden_states"][BERT_LAYER]
>>>>>>> 43267b3f
    assert inputs["input_ids"].shape[-1] == len(word2ph)
    word2phone = word2ph
    phone_level_feature = []
    for i in range(len(word2phone)):
        repeat_feature = res[0][i].repeat(word2phone[i], 1)
        phone_level_feature.append(repeat_feature)

    phone_level_feature = torch.cat(phone_level_feature, dim=0)

    return phone_level_feature.T<|MERGE_RESOLUTION|>--- conflicted
+++ resolved
@@ -21,25 +21,16 @@
         device = "mps"
     if not device:
         device = "cuda"
-<<<<<<< HEAD
     if device not in models.keys():
         models[device] = AutoModelForMaskedLM.from_pretrained(
             "./bert/bert-base-japanese-v3"
         ).to(device)
-=======
-    model = AutoModelForMaskedLM.from_pretrained(BERT).to(device)
->>>>>>> 43267b3f
     with torch.no_grad():
         inputs = tokenizer(text, return_tensors="pt")
         for i in inputs:
             inputs[i] = inputs[i].to(device)
-<<<<<<< HEAD
-        res = models[device](**inputs, output_hidden_states=True)
-        res = torch.cat(res["hidden_states"][-3:-2], -1)[0].cpu()
-=======
         res = model(**inputs, output_hidden_states=True)
         res = res["hidden_states"][BERT_LAYER]
->>>>>>> 43267b3f
     assert inputs["input_ids"].shape[-1] == len(word2ph)
     word2phone = word2ph
     phone_level_feature = []
